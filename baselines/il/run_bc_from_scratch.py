"""Obtain a policy using behavioral cloning."""
import logging
import numpy as np
import torch
from torch.optim import Adam
from torch.utils.data import DataLoader
import torch.optim as optim
import os, sys, torch
sys.path.append(os.getcwd())
import wandb, yaml, argparse
from tqdm import tqdm
from datetime import datetime

# GPUDrive
from pygpudrive.env.config import EnvConfig
from baselines.il.config import ExperimentConfig
from algorithms.il import MODELS, LOSS

logger = logging.getLogger(__name__)
logger.setLevel(logging.INFO)

def parse_args():
    parser = argparse.ArgumentParser('Select the dynamics model that you use')
    parser.add_argument('--action-type', '-at', type=str, default='continuous', choices=['discrete', 'multi_discrete', 'continuous'],)
    parser.add_argument('--device', '-d', type=str, default='cuda', choices=['cpu', 'cuda'],)
    parser.add_argument('--num-stack', '-s', type=int, default=5)
    
    # MODEL
    parser.add_argument('--model-path', '-mp', type=str, default='/data/model')
    parser.add_argument('--model-name', '-m', type=str, default='attention', choices=['bc', 'late_fusion', 'attention', 'wayformer'])
    parser.add_argument('--loss-name', '-l', type=str, default='gmm', choices=['l1', 'mse', 'twohot', 'nll', 'gmm'])
    parser.add_argument('--rollout-len', '-rl', type=int, default=10)
    parser.add_argument('--pred-len', '-pl', type=int, default=5)
    
    # DATA
    parser.add_argument('--data-path', '-dp', type=str, default='/data/trajectories/stack5')
    parser.add_argument('--train-data-file', '-td', type=str, default='train_trajectory_1000.npz')
    parser.add_argument('--eval-data-file', '-ed', type=str, default='test_trajectory_200.npz')
    
    # EXPERIMENT
    parser.add_argument('--exp-name', '-en', type=str, default='exp_description')
    args = parser.parse_args()
    
    return args

class ExpertDataset(torch.utils.data.Dataset):
    def __init__(self, obs, actions, masks=None, rollout_len=1, pred_len=1):
        self.obs = obs
        self.actions = actions
        self.masks = masks
        self.num_timestep = 1 if len(obs.shape) == 2 else obs.shape[1] - rollout_len - pred_len + 1
        self.rollout_len = rollout_len
        self.pred_len = pred_len
        self.use_mask = False
        if self.masks is not None:
            self.use_mask = True
            if len(self.obs.shape) == 3:
                valid_indices = self.masks[..., None]
                self.obs = self.obs * valid_indices
                self.actions = self.actions * valid_indices # mask 작업해서 잘 없어지는지 확인해야 함
            else:
                valid_indices = self.masks.flatten() == 0
                self.obs = self.obs.reshape(-1, self.obs.shape[-1])[valid_indices]
                self.actions = self.actions.reshape(-1, self.actions.shape[-1])[valid_indices]

    def __len__(self):
        return len(self.obs) * self.num_timestep

    def __getitem__(self, idx):
        # row, column -> 
        if self.num_timestep > 1:
            idx1 = idx // self.num_timestep
            idx2 = idx % self.num_timestep
            if self.use_mask:
                return self.obs[idx1, idx2:idx2 + self.rollout_len], \
            self.actions[idx1, idx2 + self.rollout_len:idx2 + self.rollout_len + self.pred_len], \
            self.masks[idx1 ,idx2:idx2 + self.rollout_len] #todo: mask 작업해야 함
            else:
                return self.obs[idx1, idx2:idx2 + self.rollout_len], \
            self.actions[idx1, idx2 + self.rollout_len:idx2 + self.rollout_len + self.pred_len]
        else:
            if self.use_mask:
                return self.obs[idx], self.actions[idx], self.masks[idx]
            else:
                return self.obs[idx], self.actions[idx]

if __name__ == "__main__":
    args = parse_args()
    exp_config = ExperimentConfig()
    env_config = EnvConfig(
        dynamics_model='delta_local',
        steer_actions=torch.round(
            torch.linspace(-0.3, 0.3, 7), decimals=3
        ),
        accel_actions=torch.round(
            torch.linspace(-6.0, 6.0, 7), decimals=3
        ),
        dx=torch.round(
            torch.linspace(-6.0, 6.0, 100), decimals=3
        ).to(args.device),
        dy=torch.round(
            torch.linspace(-6.0, 6.0, 100), decimals=3
        ).to(args.device),
        dyaw=torch.round(
            torch.linspace(-np.pi, np.pi, 100), decimals=3
        ).to(args.device),
    )
    
    # Get state action pairs
    train_expert_obs, train_expert_actions = [], []
    eval_expert_obs, eval_expert_actions, = [], []
    
    # Additional data depends on model
    train_expert_masks, eval_expert_masks = [], []
    
    with np.load(os.path.join(args.data_path, args.train_data_file)) as npz:
        train_expert_obs.append(npz['obs'])
        train_expert_actions.append(npz['actions'])
        if 'dead_mask' in npz.keys():
            train_expert_masks.append(npz['dead_mask'])
    with np.load(os.path.join(args.data_path, args.eval_data_file)) as npz:
        eval_expert_obs.append(npz['obs'])
        eval_expert_actions.append(npz['actions'])
        if 'dead_mask' in npz.keys():
            eval_expert_masks.append(npz['dead_mask'])

    train_expert_obs = np.concatenate(train_expert_obs)
    train_expert_actions = np.concatenate(train_expert_actions)
    train_expert_masks = np.concatenate(train_expert_masks) if len(train_expert_masks) > 0 else None

    eval_expert_obs = np.concatenate(eval_expert_obs)
    eval_expert_actions = np.concatenate(eval_expert_actions)
    eval_expert_masks = np.concatenate(eval_expert_masks) if (len(eval_expert_masks) > 0) else None

    # Make dataloader
    expert_dataset = ExpertDataset(train_expert_obs, train_expert_actions, train_expert_masks,
<<<<<<< HEAD
                                   rollout_len=args.rollout_len, pred_len=args.pred_len)
=======
                                   rollout_len=10, pred_len=5)
>>>>>>> e780aae4
    expert_data_loader = DataLoader(
        expert_dataset,
        batch_size=exp_config.batch_size,
        shuffle=True,
    )
    eval_expert_dataset = ExpertDataset(eval_expert_obs, eval_expert_actions, eval_expert_masks,
<<<<<<< HEAD
                                   rollout_len=args.rollout_len, pred_len=args.pred_len)
=======
                                        rollout_len=10, pred_len=5)
>>>>>>> e780aae4
    eval_expert_data_loader = DataLoader(
        eval_expert_dataset,
        batch_size=exp_config.batch_size,
        shuffle=False,
    )
    del train_expert_obs
    del train_expert_actions
    del train_expert_masks
    del eval_expert_obs
    del eval_expert_actions
    del eval_expert_masks
    
    # Build Model
    bc_policy = MODELS[args.model_name](env_config, exp_config, args.loss_name, args.num_stack).to(args.device)
    
    # Configure loss and optimizer
    optimizer = Adam(bc_policy.parameters(), lr=exp_config.lr)
    dataset_len = len(expert_dataset)

    # Logging
    with open("private.yaml") as f:
        private_info = yaml.load(f, Loader=yaml.FullLoader)
    wandb.login(key=private_info["wandb_key"])
    run_id = f"{type(bc_policy).__name__}_{args.exp_name}"
    model_save_path = f"{args.model_path}/{args.model_name}_{args.exp_name}.pth"
    wandb.init(
        project=private_info['main_project'],
        entity=private_info['entity'],
        name=run_id,
        id=run_id + "_" + datetime.now().strftime("%m%d%H%M"),
        group=f"{args.model_name}",
        config={**exp_config.__dict__, **env_config.__dict__},
        tags=[args.model_name, args.loss_name, args.exp_name, str(dataset_len)]
    )
    wandb.config.update({
        'num_stack': args.num_stack,
        'num_scene': train_expert_actions.shape[0],
        'num_vehicle': 128,
        'model_save_path': model_save_path})
    
    global_step = 0
    masks = None
    for epoch in tqdm(range(exp_config.epochs), desc="Epochs", unit="epoch"):
        bc_policy.train()
        total_samples = 0
        losses = 0
        dx_losses = 0
        dy_losses = 0
        dyaw_losses = 0
        for i, batch in enumerate(expert_data_loader):
            # Check if adding this batch exceeds 50,000
            batch_size = batch[0].size(0)
            if total_samples + batch_size > exp_config.sample_per_epoch:
                break
            total_samples += batch_size
            
            # Data
            if len(batch) == 3:
                obs, expert_action, masks = batch
            else:
                obs, expert_action = batch
            obs, expert_action = obs.to(args.device), expert_action.to(args.device)
            masks = masks.to(args.device) if len(batch) == 3 else None
            
            # Forward pass
            loss = LOSS[args.loss_name](bc_policy, obs, expert_action, masks)
            
            # Backward pass
            optimizer.zero_grad()
            loss.backward()
            optimizer.step()

            with torch.no_grad():
                pred_actions = bc_policy(obs, masks, deterministic=True)
                action_loss = torch.abs(pred_actions - expert_action)
                dx_loss = action_loss[:, 0].mean().item()
                dy_loss = action_loss[:, 1].mean().item()
                dyaw_loss = action_loss[:, 2].mean().item()
                dx_losses += dx_loss
                dy_losses += dy_loss
                dyaw_losses += dyaw_loss
                
            losses += loss.mean().item()
        
        # Log training losses
        wandb.log(
            {   
                "train/loss": losses / (i + 1),
                "train/loss": losses / (i + 1),
                "train/dx_loss": dx_losses / (i + 1),
                "train/dy_loss": dy_losses / (i + 1),
                "train/dyaw_loss": dyaw_losses / (i + 1),
            }
        )

        # Evaluation loop
        bc_policy.eval()
        total_samples = 0  # Initialize sample counter
        losses = 0
        dx_losses = 0
        dy_losses = 0
        dyaw_losses = 0
        for i, batch in enumerate(eval_expert_data_loader):
            # Check if adding this batch exceeds 50,000
            batch_size = batch[0].size(0)
            if total_samples + batch_size > int(exp_config.sample_per_epoch / 5): 
                break
            total_samples += batch_size
            
            # Data
            if len(batch) == 3:
                obs, expert_action, masks = batch
            else:
                obs, expert_action = batch
            obs, expert_action = obs.to(args.device), expert_action.to(args.device)
            masks = masks.to(args.device) if len(batch) == 3 else None
            
            with torch.no_grad():
                pred_actions = bc_policy(obs, masks, deterministic=True)
                action_loss = torch.abs(pred_actions - expert_action)
                dx_loss = action_loss[:, 0].mean().item()
                dy_loss = action_loss[:, 1].mean().item()
                dyaw_loss = action_loss[:, 2].mean().item()
                dx_losses += dx_loss
                dy_losses += dy_loss
                dyaw_losses += dyaw_loss
                losses += action_loss.mean().item()
            
        # Log evaluation losses
        wandb.log(
            {
                "eval/loss": losses / (i + 1) ,
                "eval/dx_loss": dx_losses / (i + 1),
                "eval/dy_loss": dy_losses / (i + 1),
                "eval/dyaw_loss": dyaw_losses / (i + 1),
            }
        )

    # Save policy
    if not os.path.exists(args.model_path):
        os.makedirs(args.model_path)
    torch.save(bc_policy, f"{args.model_path}/{args.model_name}_{args.loss_name}_{args.exp_name}.pth")<|MERGE_RESOLUTION|>--- conflicted
+++ resolved
@@ -45,9 +45,13 @@
 
 class ExpertDataset(torch.utils.data.Dataset):
     def __init__(self, obs, actions, masks=None, rollout_len=1, pred_len=1):
+    def __init__(self, obs, actions, masks=None, rollout_len=1, pred_len=1):
         self.obs = obs
         self.actions = actions
         self.masks = masks
+        self.num_timestep = 1 if len(obs.shape) == 2 else obs.shape[1] - rollout_len - pred_len + 1
+        self.rollout_len = rollout_len
+        self.pred_len = pred_len
         self.num_timestep = 1 if len(obs.shape) == 2 else obs.shape[1] - rollout_len - pred_len + 1
         self.rollout_len = rollout_len
         self.pred_len = pred_len
@@ -58,6 +62,7 @@
                 valid_indices = self.masks[..., None]
                 self.obs = self.obs * valid_indices
                 self.actions = self.actions * valid_indices # mask 작업해서 잘 없어지는지 확인해야 함
+                self.actions = self.actions * valid_indices # mask 작업해서 잘 없어지는지 확인해야 함
             else:
                 valid_indices = self.masks.flatten() == 0
                 self.obs = self.obs.reshape(-1, self.obs.shape[-1])[valid_indices]
@@ -65,8 +70,25 @@
 
     def __len__(self):
         return len(self.obs) * self.num_timestep
+        return len(self.obs) * self.num_timestep
 
     def __getitem__(self, idx):
+        # row, column -> 
+        if self.num_timestep > 1:
+            idx1 = idx // self.num_timestep
+            idx2 = idx % self.num_timestep
+            if self.use_mask:
+                return self.obs[idx1, idx2:idx2 + self.rollout_len], \
+            self.actions[idx1, idx2 + self.rollout_len:idx2 + self.rollout_len + self.pred_len], \
+            self.masks[idx1 ,idx2:idx2 + self.rollout_len] #todo: mask 작업해야 함
+            else:
+                return self.obs[idx1, idx2:idx2 + self.rollout_len], \
+            self.actions[idx1, idx2 + self.rollout_len:idx2 + self.rollout_len + self.pred_len]
+        else:
+            if self.use_mask:
+                return self.obs[idx], self.actions[idx], self.masks[idx]
+            else:
+                return self.obs[idx], self.actions[idx]
         # row, column -> 
         if self.num_timestep > 1:
             idx1 = idx // self.num_timestep
@@ -134,22 +156,14 @@
 
     # Make dataloader
     expert_dataset = ExpertDataset(train_expert_obs, train_expert_actions, train_expert_masks,
-<<<<<<< HEAD
                                    rollout_len=args.rollout_len, pred_len=args.pred_len)
-=======
-                                   rollout_len=10, pred_len=5)
->>>>>>> e780aae4
     expert_data_loader = DataLoader(
         expert_dataset,
         batch_size=exp_config.batch_size,
         shuffle=True,
     )
     eval_expert_dataset = ExpertDataset(eval_expert_obs, eval_expert_actions, eval_expert_masks,
-<<<<<<< HEAD
                                    rollout_len=args.rollout_len, pred_len=args.pred_len)
-=======
-                                        rollout_len=10, pred_len=5)
->>>>>>> e780aae4
     eval_expert_data_loader = DataLoader(
         eval_expert_dataset,
         batch_size=exp_config.batch_size,
